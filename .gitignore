# Dependencies
node_modules
.pnp
.pnp.js
__pycache__/
*.py[cod]
*$py.class
.Python
env/
build/
develop-eggs/
dist/
downloads/
eggs/
.eggs/
lib/
lib64/
parts/
sdist/
var/
wheels/
*.egg-info/
.installed.cfg
*.egg

# Environment variables
.env
.env.local
.env.development.local
.env.test.local
.env.production.local
venv/

# Testing
coverage/
.coverage
htmlcov/
.pytest_cache/
nosetests.xml
*.cover

# Production build
/build
/dist

# Logs
logs
*.log
npm-debug.log*
yarn-debug.log*
yarn-error.log*

# Editor directories and files
.idea
.vscode
*.suo
*.ntvs*
*.njsproj
*.sln
*.sw?
.DS_Store

# Cache
.eslintcache
.cache/
.parcel-cache/

# Firebase
firebase-debug.log
ui-debug.log
.firebase/

# AWS
.aws-sam/
packaged.yaml

# Jupyter Notebooks
.ipynb_checkpoints

# Database
*.sqlite3
*.db

# Model files
*.h5
*.pkl
*.joblib

# Temporary files
*.tmp
*.temp

# venv
.venv/
<<<<<<< HEAD

# Logs
logs
*.log
npm-debug.log*
yarn-debug.log*
yarn-error.log*
pnpm-debug.log*
lerna-debug.log*

node_modules
dist
dist-ssr
*.local

# Editor directories and files
.vscode/*
!.vscode/extensions.json
.idea
.DS_Store
*.suo
*.ntvs*
*.njsproj
*.sln
*.sw?
=======
APT-Scanner-Firebase.json
>>>>>>> e1e1cf67
<|MERGE_RESOLUTION|>--- conflicted
+++ resolved
@@ -92,7 +92,6 @@
 
 # venv
 .venv/
-<<<<<<< HEAD
 
 # Logs
 logs
@@ -118,6 +117,4 @@
 *.njsproj
 *.sln
 *.sw?
-=======
-APT-Scanner-Firebase.json
->>>>>>> e1e1cf67
+APT-Scanner-Firebase.json